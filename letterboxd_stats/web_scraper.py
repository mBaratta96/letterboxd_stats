import os
from zipfile import ZipFile
from letterboxd_stats import config
import requests

<<<<<<< HEAD
URL = "https://letterboxd.com/"
LOGIN_PAGE = URL + "user/login.do"
DATA_PAGE = URL + "data/export"

class Downloader:
    def __init__(self):
        self.session = requests.Session()
        self.session.get(URL)
=======
options = Options()
options.add_argument("--headless")


class FirefoxWebDriver:
    def __init__(self):
        self.web = webdriver.Firefox(options=options)
        self.web.implicitly_wait(10)
        self.web.get("https://letterboxd.com/")
        self.web.find_element(By.CLASS_NAME, "fc-cta-do-not-consent").click()
>>>>>>> 8104e7a5

    def login(self):
        request_payload = {
            'username': config['Letterboxd']['username'],
            'password': config['Letterboxd']['password'],
            '__csrf': self.session.cookies.get('com.xk72.webparts.csrf')
        }
        res = self.session.post(LOGIN_PAGE, data=request_payload)
        if res.json()["result"] != "success":
            raise ConnectionError("Impossible to login")

    def download_stats(self):
        res = self.session.get(DATA_PAGE)
        if res.status_code != 200 or "application/zip" not in res.headers['Content-Type']:            
            raise ConnectionError(f"Impossible to download data. Response headers:\n{res.headers}")
        print("Data download successful.")
        filename = res.headers["content-disposition"].split()[-1].split("=")[-1]
        path = os.path.expanduser(os.path.join(config["root_folder"], "static"))
        archive = os.path.join(path, filename)
        with open(archive, "wb") as f:
            f.write(res.content)
        with ZipFile(archive, "r") as zip:
            zip.extractall(path)
        os.remove(archive)
<|MERGE_RESOLUTION|>--- conflicted
+++ resolved
@@ -3,7 +3,6 @@
 from letterboxd_stats import config
 import requests
 
-<<<<<<< HEAD
 URL = "https://letterboxd.com/"
 LOGIN_PAGE = URL + "user/login.do"
 DATA_PAGE = URL + "data/export"
@@ -12,19 +11,6 @@
     def __init__(self):
         self.session = requests.Session()
         self.session.get(URL)
-=======
-options = Options()
-options.add_argument("--headless")
-
-
-class FirefoxWebDriver:
-    def __init__(self):
-        self.web = webdriver.Firefox(options=options)
-        self.web.implicitly_wait(10)
-        self.web.get("https://letterboxd.com/")
-        self.web.find_element(By.CLASS_NAME, "fc-cta-do-not-consent").click()
->>>>>>> 8104e7a5
-
     def login(self):
         request_payload = {
             'username': config['Letterboxd']['username'],
